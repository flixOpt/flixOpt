--- conflicted
+++ resolved
@@ -282,37 +282,11 @@
         Returns:
             Dict: A dictionary representation of the object's constructor arguments.
 
-<<<<<<< HEAD
-    def infos(self, use_numpy=True, use_element_label=False) -> Dict:
-        """
-        Generate a dictionary representation of the object's constructor arguments.
-        Excludes default values and empty dictionaries and lists.
-        Converts data to be compatible with JSON.
-
-        Parameters:
-        -----------
-        use_numpy bool:
-            Whether to convert NumPy arrays to lists. Defaults to True.
-            If True, numeric numpy arrays (`np.ndarray`) are preserved as-is.
-            If False, they are converted to lists.
-        use_element_label bool:
-            Whether to use the element label instead of the infos of the element. Defaults to False.
-            Note that Elements used as keys in dictionaries are always converted to their labels.
-
-        Returns:
-            Dict: A dictionary representation of the object's constructor arguments.
-
-=======
->>>>>>> 0fa8442a
         """
         # Get the constructor arguments and their default values
         init_params = sorted(
             inspect.signature(self.__init__).parameters.items(),
-<<<<<<< HEAD
-            key=lambda x: (x[0].lower() != 'label', x[0].lower())  # Prioritize 'label'
-=======
             key=lambda x: (x[0].lower() != 'label', x[0].lower()),  # Prioritize 'label'
->>>>>>> 0fa8442a
         )
         # Build a dict of attribute=value pairs, excluding defaults
         details = {'class': ':'.join([cls.__name__ for cls in self.__class__.__mro__])}
@@ -362,13 +336,8 @@
         self.model: Optional[ElementModel] = None
 
     def _plausibility_checks(self) -> None:
-<<<<<<< HEAD
-        """ This function is used to do some basic plausibility checks for each Element during initialization """
-        raise NotImplementedError(f'Every Element needs a _plausibility_checks() method')
-=======
         """This function is used to do some basic plausibility checks for each Element during initialization"""
         raise NotImplementedError('Every Element needs a _plausibility_checks() method')
->>>>>>> 0fa8442a
 
     def create_model(self) -> None:
         raise NotImplementedError('Every Element needs a create_model() method')
@@ -633,17 +602,12 @@
     elif isinstance(data, (tuple, set)):
         return copy_and_convert_datatypes([item for item in data], use_numpy)
     elif isinstance(data, dict):
-<<<<<<< HEAD
-        return {copy_and_convert_datatypes(key, use_numpy, use_element_label=True):
-                    copy_and_convert_datatypes(value, use_numpy, use_element_label) for key, value in data.items()}
-=======
         return {
             copy_and_convert_datatypes(key, use_numpy, use_element_label=True): copy_and_convert_datatypes(
                 value, use_numpy, use_element_label
             )
             for key, value in data.items()
         }
->>>>>>> 0fa8442a
     elif isinstance(data, list):  # Shorten arrays/lists to be readable
         if use_numpy and all([isinstance(value, (int, float)) for value in data]):
             return np.array([item for item in data])
@@ -656,14 +620,9 @@
         elif use_numpy and np.issubdtype(data.dtype, np.number):
             return data
         else:
-<<<<<<< HEAD
-            logger.critical(f'An np.array with non-numeric content was found: {data=}.'
-                           f'It will be converted to a list instead')
-=======
             logger.critical(
                 f'An np.array with non-numeric content was found: {data=}.It will be converted to a list instead'
             )
->>>>>>> 0fa8442a
             return copy_and_convert_datatypes(data.tolist(), use_numpy, use_element_label)
 
     elif isinstance(data, TimeSeries):
