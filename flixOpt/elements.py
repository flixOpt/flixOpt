"""
This module contains the basic elements of the flixOpt framework.
"""

from typing import List, Tuple, Union, Optional, Dict
import logging

import numpy as np

from .math_modeling import Variable, VariableTS
from .core import Numeric, Numeric_TS, Skalar
from .config import CONFIG
from .interface import InvestParameters, OnOffParameters
from .features import OnOffModel, InvestmentModel, PreventSimultaneousUsageModel
from .structure import SystemModel, Element, ElementModel, _create_time_series, create_equation, create_variable, \
    get_object_infos_as_dict
from .effects import EffectValues, effect_values_to_time_series

logger = logging.getLogger('flixOpt')


class Component(Element):
    """
    basic component class for all components
    """
    def __init__(self,
                 label: str,
                 inputs: Optional[List['Flow']] = None,
                 outputs: Optional[List['Flow']] = None,
                 on_off_parameters: Optional[OnOffParameters] = None,
                 prevent_simultaneous_flows: Optional[List['Flow']] = None,
                 meta_data: Optional[Dict] = None):
        """
        Parameters
        ----------
        label : str
            name.
        meta_data : Optional[Dict]
            used to store more information about the element. Is not used internally, but saved in the results
        inputs : input flows.
        outputs : output flows.
        on_off_parameters: Information about on and off state of Component.
            Component is On/Off, if all connected Flows are On/Off.
            Induces On-Variable in all FLows!
            See class OnOffParameters.
        prevent_simultaneous_flows: Define a Group of Flows. Only one them can be on at a time.
            Induces On-Variable in all FLows!
        """
        super().__init__(label, meta_data=meta_data)
        self.inputs: List['Flow'] = inputs or []
        self.outputs: List['Flow'] = outputs or []
        self.on_off_parameters = on_off_parameters
        self.prevent_simultaneous_flows: List['Flow'] = prevent_simultaneous_flows or []

    def create_model(self) -> 'ComponentModel':
        self.model = ComponentModel(self)
        return self.model

    def transform_data(self) -> None:
        if self.on_off_parameters is not None:
            self.on_off_parameters.transform_data(self)

    def register_component_in_flows(self) -> None:
        for flow in self.inputs + self.outputs:
            flow.comp = self

    def register_flows_in_bus(self) -> None:
        for flow in self.inputs:
            flow.bus.add_output(flow)
        for flow in self.outputs:
            flow.bus.add_input(flow)

    def infos(self):
        infos = get_object_infos_as_dict(self)
        infos['inputs'] = [flow.infos() for flow in self.inputs]
        infos['outputs'] = [flow.infos() for flow in self.outputs]
        return infos


class Bus(Element):
    """
    realizing balance of all linked flows
    (penalty flow is excess can be activated)
    """

    def __init__(self,
                 label: str,
                 excess_penalty_per_flow_hour: Optional[Numeric_TS] = 1e5,
                 meta_data: Optional[Dict] = None):
        """
        Parameters
        ----------
        label : str
            name.
        meta_data : Optional[Dict]
            used to store more information about the element. Is not used internally, but saved in the results
        excess_penalty_per_flow_hour : none or scalar, array or TimeSeriesData
            excess costs / penalty costs (bus balance compensation)
            (none/ 0 -> no penalty). The default is 1e5.
            (Take care: if you use a timeseries (no scalar), timeseries is aggregated if calculation_type = aggregated!)
        """
        super().__init__(label, meta_data=meta_data)
        self.excess_penalty_per_flow_hour = excess_penalty_per_flow_hour
        self.inputs: List[Flow] = []
        self.outputs: List[Flow] = []

    def create_model(self) -> 'BusModel':
        self.model = BusModel(self)
        return self.model

    def transform_data(self):
        self.excess_penalty_per_flow_hour = _create_time_series('excess_penalty_per_flow_hour',
                                                                self.excess_penalty_per_flow_hour, self)

    def add_input(self, flow) -> None:
        flow: Flow
        self.inputs.append(flow)

    def add_output(self, flow) -> None:
        flow: Flow
        self.outputs.append(flow)

    def _plausibility_checks(self) -> None:
        if self.excess_penalty_per_flow_hour == 0:
            logger.warning(f'In Bus {self.label}, the excess_penalty_per_flow_hour is 0. Use "None" or a value > 0.')

    @property
    def with_excess(self) -> bool:
        return False if self.excess_penalty_per_flow_hour is None else True


class Connection:
    # input/output-dock (TODO:
    # -> wäre cool, damit Komponenten auch auch ohne Knoten verbindbar
    # input wären wie Flow,aber statt bus : connectsTo -> hier andere Connection oder aber Bus (dort keine Connection, weil nicht notwendig)

    def __init__(self):
        raise NotImplementedError()


class Flow(Element):
    """
    flows are inputs and outputs of components
    """

    def __init__(self,
                 label: str,
                 bus: Bus,
                 size: Union[Skalar, InvestParameters] = None,
                 fixed_relative_profile: Optional[Numeric_TS] = None,
                 relative_minimum: Numeric_TS = 0,
                 relative_maximum: Numeric_TS = 1,
                 effects_per_flow_hour: EffectValues = None,
                 can_be_off: Optional[OnOffParameters] = None,
                 flow_hours_total_max: Optional[Skalar] = None,
                 flow_hours_total_min: Optional[Skalar] = None,
                 load_factor_min: Optional[Skalar] = None,
                 load_factor_max: Optional[Skalar] = None,
                 previous_flow_rate: Optional[Numeric] = None,
                 meta_data: Optional[Dict] = None):
        """
        Parameters
        ----------
        label : str
            name of flow
        meta_data : Optional[Dict]
            used to store more information about the element. Is not used internally, but saved in the results
        bus : Bus, optional
            bus to which flow is linked
        size : scalar, InvestmentParameters, optional
            size of the flow. If InvestmentParameters is used, size is optimized.
            If size is None, a default value is used.
        relative_minimum : scalar, array, TimeSeriesData, optional
            min value is relative_minimum multiplied by size
        relative_maximum : scalar, array, TimeSeriesData, optional
            max value is relative_maximum multiplied by size. If size = max then relative_maximum=1
        load_factor_min : scalar, optional
            minimal load factor  general: avg Flow per nominalVal/investSize
            (e.g. boiler, kW/kWh=h; solarthermal: kW/m²;
             def: :math:`load\_factor:= sumFlowHours/ (nominal\_val \cdot \Delta t_{tot})`
        load_factor_max : scalar, optional
            maximal load factor (see minimal load factor)
        effects_per_flow_hour : scalar, array, TimeSeriesData, optional
            operational costs, costs per flow-"work"
        can_be_off : OnOffParameters, optional
            flow can be "off", i.e. be zero (only relevant if relative_minimum > 0)
            Then a binary var "on" is used.. Further, several other restrictions and effects can be modeled
            through this On and Off State (See OnOffParameters)
        flow_hours_total_max : TYPE, optional
            maximum flow-hours ("flow-work")
            (if size is not const, maybe load_factor_max fits better for you!)
        flow_hours_total_min : TYPE, optional
            minimum flow-hours ("flow-work")
            (if size is not const, maybe load_factor_min fits better for you!)
        fixed_relative_profile : scalar, array, TimeSeriesData, optional
            fixed relative values for flow (if given).
            val(t) := fixed_relative_profile(t) * size(t)
            With this value, the flow_rate is no opt-variable anymore;
            (relative_minimum u. relative_maximum are making sense anymore)
            used for fixed load profiles, i.g. heat demand, wind-power, solarthermal
            If the load-profile is just an upper limit, use relative_maximum instead.
        previous_flow_rate : scalar, array, optional
            previous flow rate of the component.
        """
        super().__init__(label, meta_data=meta_data)
        self.size = size or CONFIG.modeling.BIG  # Default size
        self.relative_minimum = relative_minimum
        self.relative_maximum = relative_maximum
        self.fixed_relative_profile = fixed_relative_profile

        self.load_factor_min = load_factor_min
        self.load_factor_max = load_factor_max
        # self.positive_gradient = TimeSeries('positive_gradient', positive_gradient, self)
        self.effects_per_flow_hour = effects_per_flow_hour if effects_per_flow_hour is not None else {}
        self.flow_hours_total_max = flow_hours_total_max
        self.flow_hours_total_min = flow_hours_total_min
        self.on_off_parameters = can_be_off

        self.previous_flow_rate = previous_flow_rate

        self.bus = bus
        self.comp: Optional[Component] = None

        self._plausibility_checks()

    def create_model(self) -> 'FlowModel':
        self.model = FlowModel(self)
        return self.model

    def transform_data(self):
        self.relative_minimum = _create_time_series(f'relative_minimum', self.relative_minimum, self)
        self.relative_maximum = _create_time_series(f'relative_maximum', self.relative_maximum, self)
        self.fixed_relative_profile = _create_time_series(f'fixed_relative_profile', self.fixed_relative_profile, self)
        self.effects_per_flow_hour = effect_values_to_time_series(f'per_flow_hour', self.effects_per_flow_hour, self)
        if self.on_off_parameters is not None:
            self.on_off_parameters.transform_data(self)
        if isinstance(self.size, InvestParameters):
            self.size.transform_data()

    def infos(self) -> Dict:
        infos = super().infos()
        infos['is_input_in_component'] = self.is_input_in_comp
        return infos

    def _plausibility_checks(self) -> None:
        # TODO: Incorporate into Variable? (Lower_bound can not be greater than upper bound
        if np.any(self.relative_minimum > self.relative_maximum):
            raise Exception(self.label_full + ': Take care, that relative_minimum <= relative_maximum!')

<<<<<<< HEAD
        if self.size == Config.BIG_M and self.fixed_relative_profile is not None:  # Default Size --> Most likely by accident
            logger.warning(f'Flow "{self.label}" has no size assigned, but a "fixed_relative_profile". '
                           f'The default size is {Config.BIG_M}. As "flow_rate = size * fixed_relative_profile", '
                           f'the resulting flow_rate will be very high. To fix this, assign a size to the Flow {self}.')
=======
        if self.size == CONFIG.modeling.BIG and self.fixed_relative_profile is not None:  # Default Size --> Most likely by accident
            raise Exception('Achtung: Wenn fixed_relative_profile genutzt wird, muss zugehöriges size definiert werden, '
                            'da: value = fixed_relative_profile * size!')
>>>>>>> 51d3a463

    @property
    def label_full(self) -> str:
        # Wenn im Erstellungsprozess comp noch nicht bekannt:
        comp_label = 'unknownComp' if self.comp is None else self.comp.label
        return f'{comp_label}__{self.label}'  # z.B. für results_struct (deswegen auch _  statt . dazwischen)

    @property  # Richtung
    def is_input_in_comp(self) -> bool:
        return True if self in self.comp.inputs else False

    @property
    def size_is_fixed(self) -> bool:
        # Wenn kein InvestParameters existiert --> True; Wenn Investparameter, den Wert davon nehmen
        return False if (isinstance(self.size, InvestParameters) and self.size.fixed_size is None) else True

    @property
    def invest_is_optional(self) -> bool:
        # Wenn kein InvestParameters existiert: # Investment ist nicht optional -> Keine Variable --> False
        return False if (isinstance(self.size, InvestParameters) and not self.size.optional) else True


class FlowModel(ElementModel):
    def __init__(self, element: Flow):
        super().__init__(element)
        self.element: Flow = element
        self.flow_rate: Optional[VariableTS] = None
        self.sum_flow_hours: Optional[Variable] = None

        self._on: Optional[OnOffModel] = None
        self._investment: Optional[InvestmentModel] = None

    def do_modeling(self, system_model: SystemModel):
        # eq relative_minimum(t) * size <= flow_rate(t) <= relative_maximum(t) * size
        self.flow_rate = create_variable(
            'flow_rate',
            self,
            system_model.nr_of_time_steps,
            fixed_value=self.fixed_relative_flow_rate,
            lower_bound=self.absolute_flow_rate_bounds[0] if self.element.on_off_parameters is None else 0,
            upper_bound=self.absolute_flow_rate_bounds[1] if self.element.on_off_parameters is None else None,
            previous_values=self.element.previous_flow_rate)

        # OnOff
        if self.element.on_off_parameters is not None:
            self._on = OnOffModel(self.element, self.element.on_off_parameters,
                                  [self.flow_rate],
                                  [self.absolute_flow_rate_bounds])
            self._on.do_modeling(system_model)
            self.sub_models.append(self._on)

        # Investment
        if isinstance(self.element.size, InvestParameters):
            self._investment = InvestmentModel(
                self.element,
                self.element.size,
                self.flow_rate,
                self.relative_flow_rate_bounds,
                fixed_relative_profile=self.fixed_relative_flow_rate,
                on_variable=self._on.on if self._on is not None else None
            )
            self._investment.do_modeling(system_model)
            self.sub_models.append(self._investment)

        # sumFLowHours
        self.sum_flow_hours = create_variable('sumFlowHours', self, 1, lower_bound=self.element.flow_hours_total_min,
                                              upper_bound=self.element.flow_hours_total_max)
        eq_sum_flow_hours = create_equation('sumFlowHours', self, 'eq')
        eq_sum_flow_hours.add_summand(self.flow_rate, system_model.dt_in_hours, as_sum=True)
        eq_sum_flow_hours.add_summand(self.sum_flow_hours, -1)

        # Load factor
        self._create_bounds_for_load_factor(system_model)

        # Shares
        self._create_shares(system_model)

    def _create_shares(self, system_model: SystemModel):
        # Arbeitskosten:
        if self.element.effects_per_flow_hour != {}:
            system_model.effect_collection_model.add_share_to_operation(
                name='effects_per_flow_hour',
                element=self.element,
                variable=self.flow_rate,
                effect_values=self.element.effects_per_flow_hour,
                factor=system_model.dt_in_hours
            )

    def _create_bounds_for_load_factor(self, system_model: SystemModel):
        # TODO: Add Variable load_factor for better evaluation?

        # eq: var_sumFlowHours <= size * dt_tot * load_factor_max
        if self.element.load_factor_max is not None:
            flow_hours_per_size_max = system_model.dt_in_hours_total * self.element.load_factor_max
            eq_load_factor_max = create_equation('load_factor_max', self, 'ineq')
            eq_load_factor_max.add_summand(self.sum_flow_hours, 1)
            # if investment:
            if self._investment is not None:
                eq_load_factor_max.add_summand(self._investment.size, -1 * flow_hours_per_size_max)
            else:
                eq_load_factor_max.add_constant(self.element.size * flow_hours_per_size_max)

        #  eq: size * sum(dt)* load_factor_min <= var_sumFlowHours
        if self.element.load_factor_min is not None:
            flow_hours_per_size_min = system_model.dt_in_hours_total * self.element.load_factor_min
            eq_load_factor_min = create_equation('load_factor_min', self, 'ineq')
            eq_load_factor_min.add_summand(self.sum_flow_hours, -1)
            if self._investment is not None:
                eq_load_factor_min.add_summand(self._investment.size, flow_hours_per_size_min)
            else:
                eq_load_factor_min.add_constant(-1 * self.element.size * flow_hours_per_size_min)

    @property
    def with_investment(self) -> bool:
        """Checks if the element's size is investment-driven."""
        return isinstance(self.element.size, InvestParameters)

    @property
    def fixed_relative_flow_rate(self) -> Optional[np.ndarray]:
        """Returns a fixed flow rate if defined by the element."""
        if self.element.fixed_relative_profile is not None:
            return self.element.fixed_relative_profile.active_data
        return None

    @property
    def absolute_flow_rate_bounds(self) -> Tuple[Numeric, Numeric]:
        """Returns absolute flow rate bounds. Iportant for OnOffModel"""
        rel_min, rel_max = self.relative_flow_rate_bounds
        size = self.element.size
        if self.with_investment:
            if size.fixed_size is not None:
                return rel_min * size.fixed_size, rel_max * size.fixed_size
            return rel_min * size.minimum_size, rel_max * size.maximum_size
        else:
            return rel_min * size, rel_max * size

    @property
    def relative_flow_rate_bounds(self) -> Tuple[Numeric, Numeric]:
        """Returns relative flow rate bounds."""
        fixed_profile = self.element.fixed_relative_profile
        if fixed_profile is None:
            return self.element.relative_minimum.active_data, self.element.relative_maximum.active_data
        return (
            np.minimum(fixed_profile.active_data, self.element.relative_minimum.active_data),
            np.maximum(fixed_profile.active_data, self.element.relative_maximum.active_data)
        )


class BusModel(ElementModel):
    def __init__(self, element: Bus):
        super().__init__(element)
        self.element: Bus
        self.excess_input: Optional[VariableTS] = None
        self.excess_output: Optional[VariableTS] = None

    def do_modeling(self, system_model: SystemModel) -> None:
        self.element: Bus
        # inputs = outputs
        eq_bus_balance = create_equation('busBalance', self)
        for flow in self.element.inputs:
            eq_bus_balance.add_summand(flow.model.flow_rate, 1)
        for flow in self.element.outputs:
            eq_bus_balance.add_summand(flow.model.flow_rate, -1)

        # Fehlerplus/-minus:
        if self.element.with_excess:
            excess_penalty = np.multiply(system_model.dt_in_hours, self.element.excess_penalty_per_flow_hour.active_data)
            self.excess_input = create_variable('excess_input', self, system_model.nr_of_time_steps, lower_bound=0)
            self.excess_output = create_variable('excess_output', self, system_model.nr_of_time_steps, lower_bound=0)

            eq_bus_balance.add_summand(self.excess_output, -1)
            eq_bus_balance.add_summand(self.excess_input, 1)

            fx_collection = system_model.effect_collection_model

            fx_collection.add_share_to_penalty(f'{self.element.label_full}__excess_input', self.excess_input, excess_penalty)
            fx_collection.add_share_to_penalty(f'{self.element.label_full}__excess_output', self.excess_output, excess_penalty)


class ComponentModel(ElementModel):
    def __init__(self, element: Component):
        super().__init__(element)
        self.element: Component = element
        self._on: Optional[OnOffModel] = None

    def do_modeling(self, system_model: SystemModel):
        """ Initiates all FlowModels """
        all_flows = self.element.inputs + self.element.outputs
        if self.element.on_off_parameters:
            for flow in all_flows:
                if flow.on_off_parameters is None:
                    flow.on_off_parameters = OnOffParameters()

        if self.element.prevent_simultaneous_flows:
            for flow in self.element.prevent_simultaneous_flows:
                if flow.on_off_parameters is None:
                    flow.on_off_parameters = OnOffParameters()

        self.sub_models.extend([flow.create_model() for flow in all_flows])
        for sub_model in self.sub_models:
            sub_model.do_modeling(system_model)

        if self.element.on_off_parameters:
            flow_rates: List[VariableTS] = [flow.model.flow_rate for flow in all_flows]
            bounds: List[Tuple[Numeric, Numeric]] = [flow.model.absolute_flow_rate_bounds for flow in all_flows]
            self._on = OnOffModel(self.element, self.element.on_off_parameters,
                                  flow_rates, bounds)
            self.sub_models.append(self._on)
            self._on.do_modeling(system_model)

        if self.element.prevent_simultaneous_flows:
            # Simultanious Useage --> Only One FLow is On at a time, but needs a Binary for every flow
            on_variables = [flow.model._on.on for flow in self.element.prevent_simultaneous_flows]
            simultaneous_use = PreventSimultaneousUsageModel(self.element, on_variables)
            self.sub_models.append(simultaneous_use)
            simultaneous_use.do_modeling(system_model)<|MERGE_RESOLUTION|>--- conflicted
+++ resolved
@@ -246,17 +246,11 @@
         # TODO: Incorporate into Variable? (Lower_bound can not be greater than upper bound
         if np.any(self.relative_minimum > self.relative_maximum):
             raise Exception(self.label_full + ': Take care, that relative_minimum <= relative_maximum!')
-
-<<<<<<< HEAD
-        if self.size == Config.BIG_M and self.fixed_relative_profile is not None:  # Default Size --> Most likely by accident
+            
+        if self.size == CONFIG.modeling.BIG and self.fixed_relative_profile is not None:  # Default Size --> Most likely by accident
             logger.warning(f'Flow "{self.label}" has no size assigned, but a "fixed_relative_profile". '
                            f'The default size is {Config.BIG_M}. As "flow_rate = size * fixed_relative_profile", '
                            f'the resulting flow_rate will be very high. To fix this, assign a size to the Flow {self}.')
-=======
-        if self.size == CONFIG.modeling.BIG and self.fixed_relative_profile is not None:  # Default Size --> Most likely by accident
-            raise Exception('Achtung: Wenn fixed_relative_profile genutzt wird, muss zugehöriges size definiert werden, '
-                            'da: value = fixed_relative_profile * size!')
->>>>>>> 51d3a463
 
     @property
     def label_full(self) -> str:
