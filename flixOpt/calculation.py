--- conflicted
+++ resolved
@@ -84,16 +84,9 @@
 
             path.mkdir(parents=True, exist_ok=True)  # Pfad anlegen, fall noch nicht vorhanden:
 
-<<<<<<< HEAD
-            self._paths["log"] = path / f'{self.name}_solver.log'
-            self._paths["data"] = path / f'{self.name}_data.zip'
-            self._paths["infos"] = path / f'{self.name}_infos.yaml'
-=======
             self._paths['log'] = path / f'{self.name}_solver.log'
-            self._paths['data'] = path / f'{self.name}_data.json'
-            self._paths['results'] = path / f'{self.name}_results.json'
+            self._paths['data'] = path / f'{self.name}_data.zip'
             self._paths['infos'] = path / f'{self.name}_infos.yaml'
->>>>>>> 0ce87aa0
 
     def _save_solve_infos(self):
         import json
@@ -102,24 +95,14 @@
         import yaml
 
         t_start = timeit.default_timer()
-<<<<<<< HEAD
-
-        with zipfile.ZipFile(self._paths["data"], 'w', compression=zipfile.ZIP_DEFLATED) as zipf:
+
+        with zipfile.ZipFile(self._paths['data'], 'w', compression=zipfile.ZIP_DEFLATED) as zipf:
             with zipf.open('results.json', 'w') as file:
-                results = utils.convert_to_native_types(self.results())
+                results = copy_and_convert_datatypes(self.results(), use_numpy=False, use_element_label=False)
                 file.write(json.dumps(results, indent=4).encode('utf-8'))
             with zipf.open('data.json', 'w') as file:
-                data = utils.convert_to_native_types(self.flow_system.infos())
+                data = copy_and_convert_datatypes(self.flow_system.infos(), use_numpy=False, use_element_label=False)
                 file.write(json.dumps(data, indent=4).encode('utf-8'))
-=======
-        with open(self._paths['results'], 'w', encoding='utf-8') as f:
-            results = copy_and_convert_datatypes(self.results(), use_numpy=False, use_element_label=False)
-            json.dump(results, f, indent=4)
-
-        with open(self._paths['data'], 'w', encoding='utf-8') as f:
-            data = copy_and_convert_datatypes(self.flow_system.infos(), use_numpy=False, use_element_label=False)
-            json.dump(data, f, indent=4)
->>>>>>> 0ce87aa0
 
         self.durations['saving'] = round(timeit.default_timer() - t_start, 2)
 
@@ -450,49 +433,33 @@
 
     def _save_solve_infos(self):
         import json
+
+        import yaml
+        import json
         import zipfile
 
-        import yaml
-
-        t_start = timeit.default_timer()
-<<<<<<< HEAD
+        t_start = timeit.default_timer()
 
         with zipfile.ZipFile(self._paths["data"], 'w', compression=zipfile.ZIP_DEFLATED) as zipf:
             with zipf.open('results.json', 'w') as file:
-                results = utils.convert_to_native_types(self.results(combined_arrays=True))
+                results = copy_and_convert_datatypes(
+                    self.results(combined_arrays=True), use_numpy=False, use_element_label=False
+                )
                 file.write(json.dumps(results, indent=4).encode('utf-8'))
             with zipf.open('data.json', 'w') as file:
-                data = utils.convert_to_native_types(self.flow_system.infos())
+                data = copy_and_convert_datatypes(self.flow_system.infos(), use_numpy=False, use_element_label=False)
                 file.write(json.dumps(data, indent=4).encode('utf-8'))
 
             with zipf.open('results_extra.json', 'w') as file:
                 results = {
-                    'Individual Results': utils.convert_to_native_types(self.results(individual_results=True)),
-                    'Skalar Results': utils.convert_to_native_types(self.results(combined_scalars=True))}
+                    'Individual Results': copy_and_convert_datatypes(
+                        self.results(individual_results=True), use_numpy=False, use_element_label=False
+                    ),
+                    'Skalar Results': copy_and_convert_datatypes(
+                        self.results(combined_scalars=True), use_numpy=False, use_element_label=False
+                    ),
+                }
                 file.write(json.dumps(results, indent=4).encode('utf-8'))
-
-=======
-        with open(self._paths['results'], 'w', encoding='utf-8') as f:
-            results = copy_and_convert_datatypes(
-                self.results(combined_arrays=True), use_numpy=False, use_element_label=False
-            )
-            json.dump(results, f, indent=4)
-
-        with open(self._paths['data'], 'w', encoding='utf-8') as f:
-            data = copy_and_convert_datatypes(self.flow_system.infos(), use_numpy=False, use_element_label=False)
-            json.dump(data, f, indent=4)
-
-        with open(self._paths['results'].parent / f'{self.name}_results_extra.json', 'w', encoding='utf-8') as f:
-            results = {
-                'Individual Results': copy_and_convert_datatypes(
-                    self.results(individual_results=True), use_numpy=False, use_element_label=False
-                ),
-                'Skalar Results': copy_and_convert_datatypes(
-                    self.results(combined_scalars=True), use_numpy=False, use_element_label=False
-                ),
-            }
-            json.dump(results, f, indent=4)
->>>>>>> 0ce87aa0
         self.durations['saving'] = round(timeit.default_timer() - t_start, 2)
 
         t_start = timeit.default_timer()
