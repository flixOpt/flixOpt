"""
This module contains the features of the flixOpt framework.
Features extend the functionality of Elements.
"""

import logging
from typing import TYPE_CHECKING, Dict, List, Optional, Tuple, Union

import numpy as np

from .config import CONFIG
from .core import Numeric, Skalar, TimeSeries
from .interface import InvestParameters, OnOffParameters
from .math_modeling import Equation, Variable, VariableTS
from .structure import (
    Element,
    ElementModel,
    SystemModel,
    create_equation,
    create_variable,
)

if TYPE_CHECKING:  # for type checking and preventing circular imports
    from .components import Storage
    from .effects import Effect
    from .elements import Flow


logger = logging.getLogger('flixOpt')


class InvestmentModel(ElementModel):
    """Class for modeling an investment"""

    def __init__(
        self,
        element: Union['Flow', 'Storage'],
        invest_parameters: InvestParameters,
        defining_variable: [VariableTS],
        relative_bounds_of_defining_variable: Tuple[Numeric, Numeric],
        fixed_relative_profile: Optional[Numeric] = None,
        label: str = 'Investment',
        on_variable: Optional[VariableTS] = None,
    ):
        """
        If fixed relative profile is used, the relative bounds are ignored
        """
        super().__init__(element, label)
        self.element: Union['Flow', 'Storage'] = element
        self.size: Optional[Union[Skalar, Variable]] = None
        self.is_invested: Optional[Variable] = None

        self._segments: Optional[SegmentedSharesModel] = None

        self._on_variable = on_variable
        self._defining_variable = defining_variable
        self._relative_bounds_of_defining_variable = relative_bounds_of_defining_variable
        self._fixed_relative_profile = fixed_relative_profile
        self._invest_parameters = invest_parameters

    def do_modeling(self, system_model: SystemModel):
        invest_parameters = self._invest_parameters
        if invest_parameters.fixed_size and not invest_parameters.optional:
            self.size = create_variable('size', self, 1, fixed_value=invest_parameters.fixed_size)
        else:
            lower_bound = 0 if invest_parameters.optional else invest_parameters.minimum_size
            self.size = create_variable(
                'size', self, 1, lower_bound=lower_bound, upper_bound=invest_parameters.maximum_size
            )
        # Optional
        if invest_parameters.optional:
            self.is_invested = create_variable('isInvested', self, 1, is_binary=True)
            self._create_bounds_for_optional_investment(system_model)

        # Bounds for defining variable
        self._create_bounds_for_defining_variable(system_model)

        self._create_shares(system_model)

    def _create_shares(self, system_model: SystemModel):
        effect_collection = system_model.effect_collection_model
        invest_parameters = self._invest_parameters

        # fix_effects:
        fix_effects = invest_parameters.fix_effects
        if fix_effects != {}:
            if invest_parameters.optional:  # share: + isInvested * fix_effects
                variable_is_invested = self.is_invested
            else:
                variable_is_invested = None
            effect_collection.add_share_to_invest('fix_effects', self.element, fix_effects, 1, variable_is_invested)

        # divest_effects:
        divest_effects = invest_parameters.divest_effects
        if divest_effects != {}:
            if invest_parameters.optional:  # share: [divest_effects - isInvested * divest_effects]
                # 1. part of share [+ divest_effects]:
                effect_collection.add_share_to_invest('divest_effects', self.element, divest_effects, 1, None)
                # 2. part of share [- isInvested * divest_effects]:
                effect_collection.add_share_to_invest(
                    'divest_cancellation_effects', self.element, divest_effects, -1, self.is_invested
                )
                # TODO : these 2 parts should be one share! -> SingleShareModel...?

        # # specific_effects:
        specific_effects = invest_parameters.specific_effects
        if specific_effects != {}:
            # share: + investment_size (=var)   * specific_effects
            effect_collection.add_share_to_invest('specific_effects', self.element, specific_effects, 1, self.size)
        # segmented Effects
        invest_segments = invest_parameters.effects_in_segments
        if invest_segments:
            self._segments = SegmentedSharesModel(
                self.element, (self.size, invest_segments[0]), invest_segments[1], self.is_invested
            )
            self.sub_models.append(self._segments)
            self._segments.do_modeling(system_model)

    def _create_bounds_for_optional_investment(self, system_model: SystemModel):
        if self._invest_parameters.fixed_size:
            # eq: investment_size = isInvested * fixed_size
            eq_is_invested = create_equation('is_invested', self, 'eq')
            eq_is_invested.add_summand(self.size, -1)
            eq_is_invested.add_summand(self.is_invested, self._invest_parameters.fixed_size)
        else:
            # eq1: P_invest <= isInvested * investSize_max
            eq_is_invested_ub = create_equation('is_invested_ub', self, 'ineq')
            eq_is_invested_ub.add_summand(self.size, 1)
            eq_is_invested_ub.add_summand(self.is_invested, np.multiply(-1, self._invest_parameters.maximum_size))

            # eq2: P_invest >= isInvested * max(epsilon, investSize_min)
            eq_is_invested_lb = create_equation('is_invested_lb', self, 'ineq')
            eq_is_invested_lb.add_summand(self.size, -1)
            eq_is_invested_lb.add_summand(
                self.is_invested, np.maximum(CONFIG.modeling.EPSILON, self._invest_parameters.minimum_size)
            )

    def _create_bounds_for_defining_variable(self, system_model: SystemModel):
        label = self._defining_variable.label
        # fixed relative value
        if self._fixed_relative_profile is not None:
            # TODO: Allow Off? Currently not...
            eq_fixed = create_equation(f'fixed_{label}', self)
            eq_fixed.add_summand(self._defining_variable, 1)
            eq_fixed.add_summand(self.size, np.multiply(-1, self._fixed_relative_profile))
        else:
            relative_minimum, relative_maximum = self._relative_bounds_of_defining_variable
            eq_upper = create_equation(f'ub_{label}', self, 'ineq')
            # eq: defining_variable(t)  <= size * upper_bound(t)
            eq_upper.add_summand(self._defining_variable, 1)
            eq_upper.add_summand(self.size, np.multiply(-1, relative_maximum))

            ## 2. Gleichung: Minimum durch Investmentgröße ##
            eq_lower = create_equation(f'lb_{label}', self, 'ineq')
            if self._on_variable is None:
                # eq: defining_variable(t) >= investment_size * relative_minimum(t)
                eq_lower.add_summand(self._defining_variable, -1)
                eq_lower.add_summand(self.size, relative_minimum)
            else:
                ## 2. Gleichung: Minimum durch Investmentgröße und On
                # eq: defining_variable(t) >= mega * (On(t)-1) + size * relative_minimum(t)
                #     ... mit mega = relative_maximum * maximum_size
                # äquivalent zu:.
                # eq: - defining_variable(t) + mega * On(t) + size * relative_minimum(t) <= + mega
                mega = relative_maximum * self._invest_parameters.maximum_size
                eq_lower.add_summand(self._defining_variable, -1)
                eq_lower.add_summand(self._on_variable, mega)
                eq_lower.add_summand(self.size, relative_minimum)
                eq_lower.add_constant(mega)
                # Anmerkung: Glg bei Spezialfall relative_minimum = 0 redundant zu OnOff ??


class OnOffModel(ElementModel):
    """
    Class for modeling the on and off state of a variable
    If defining_bounds are given, creates sufficient lower bounds
    """

    def __init__(
        self,
        element: Element,
        on_off_parameters: OnOffParameters,
        defining_variables: List[VariableTS],
        defining_bounds: List[Tuple[Numeric, Numeric]],
        label: str = 'OnOff',
    ):
        """
        defining_bounds: a list of Numeric, that can be  used to create the bound for On/Off more efficiently
        """
        super().__init__(element, label)
        self.element = element
        self.on: Optional[VariableTS] = None
        self.total_on_hours: Optional[Variable] = None

        self.consecutive_on_hours: Optional[VariableTS] = None
        self.consecutive_off_hours: Optional[VariableTS] = None

        self.off: Optional[VariableTS] = None

        self.switch_on: Optional[VariableTS] = None
        self.switch_off: Optional[VariableTS] = None
        self.nr_switch_on: Optional[VariableTS] = None

        self._on_off_parameters = on_off_parameters
        self._defining_variables = defining_variables
        self._defining_bounds = defining_bounds
        assert len(defining_variables) == len(defining_bounds), 'Every defining Variable needs bounds to Model OnOff'

    def do_modeling(self, system_model: SystemModel):
        self.on = create_variable(
            'on',
            self,
            system_model.nr_of_time_steps,
            is_binary=True,
            previous_values=self._previous_on_values(CONFIG.modeling.EPSILON),
        )

        self.total_on_hours = create_variable(
            'totalOnHours',
            self,
            1,
            lower_bound=self._on_off_parameters.on_hours_total_min,
            upper_bound=self._on_off_parameters.on_hours_total_max,
        )
        eq_total_on = create_equation('totalOnHours', self)
        eq_total_on.add_summand(self.on, system_model.dt_in_hours, as_sum=True)
        eq_total_on.add_summand(self.total_on_hours, -1)

        self._add_on_constraints(system_model, system_model.indices)

        if self._on_off_parameters.use_off:
            self.off = create_variable(
                'off',
                self,
                system_model.nr_of_time_steps,
                is_binary=True,
                previous_values=1 - self._previous_on_values(CONFIG.modeling.EPSILON),
            )

            self._add_off_constraints(system_model, system_model.indices)

        if self._on_off_parameters.use_consecutive_on_hours:
            self.consecutive_on_hours = self._get_duration_in_hours(
                'consecutiveOnHours',
                self.on,
                self._on_off_parameters.consecutive_on_hours_min,
                self._on_off_parameters.consecutive_on_hours_max,
                system_model,
                system_model.indices,
            )

        if self._on_off_parameters.use_consecutive_off_hours:
            self.consecutive_off_hours = self._get_duration_in_hours(
                'consecutiveOffHours',
                self.off,
                self._on_off_parameters.consecutive_off_hours_min,
                self._on_off_parameters.consecutive_off_hours_max,
                system_model,
                system_model.indices,
            )

        if self._on_off_parameters.use_switch_on:
            self.switch_on = create_variable('switchOn', self, system_model.nr_of_time_steps, is_binary=True)
            self.switch_off = create_variable('switchOff', self, system_model.nr_of_time_steps, is_binary=True)
            self.nr_switch_on = create_variable(
                'nrSwitchOn', self, 1, upper_bound=self._on_off_parameters.switch_on_total_max
            )
            self._add_switch_constraints(system_model)

        self._create_shares(system_model)

    def _add_on_constraints(self, system_model: SystemModel, time_indices: Union[list[int], range]):
        assert self.on is not None, f'On variable of {self.element} must be defined to add constraints'
        # % Bedingungen 1) und 2) müssen erfüllt sein:

        # % Anmerkung: Falls "abschnittsweise linear" gewählt, dann ist eigentlich nur Bedingung 1) noch notwendig
        # %            (und dann auch nur wenn erstes Segment bei Q_th=0 beginnt. Dann soll bei Q_th=0 (d.h. die Maschine ist Aus) On = 0 und segment1.onSeg = 0):)
        # %            Fazit: Wenn kein Performance-Verlust durch mehr Gleichungen, dann egal!

        nr_of_defining_variables = len(self._defining_variables)
        assert nr_of_defining_variables > 0, 'Achtung: mindestens 1 Flow notwendig'

        eq_on_1 = create_equation('On_Constraint_1', self, eq_type='ineq')
        eq_on_2 = create_equation('On_Constraint_2', self, eq_type='ineq')
        if nr_of_defining_variables == 1:
            variable = self._defining_variables[0]
            lower_bound, upper_bound = self._defining_bounds[0]
            #### Bedingung 1) ####
            # eq: On(t) * max(epsilon, lower_bound) <= Q_th(t)
            eq_on_1.add_summand(variable, -1, time_indices)
            eq_on_1.add_summand(self.on, np.maximum(CONFIG.modeling.EPSILON, lower_bound), time_indices)

            #### Bedingung 2) ####
            # eq: Q_th(t) <= Q_th_max * On(t)
            eq_on_2.add_summand(variable, 1, time_indices)
            eq_on_2.add_summand(self.on, -1 * upper_bound, time_indices)

        else:  # Bei mehreren Leistungsvariablen:
            #### Bedingung 1) ####
            # When all defining variables are 0, On is 0
            # eq: - sum(alle Leistungen(t)) + Epsilon * On(t) <= 0
            for variable in self._defining_variables:
                eq_on_1.add_summand(variable, -1, time_indices)
            eq_on_1.add_summand(self.on, CONFIG.modeling.EPSILON, time_indices)

            #### Bedingung 2) ####
            ## sum(alle Leistung) >0 -> On = 1 | On=0 -> sum(Leistung)=0
            #  eq: sum( Leistung(t,i))              - sum(Leistung_max(i))             * On(t) <= 0
            #  --> damit Gleichungswerte nicht zu groß werden, noch durch nr_of_flows geteilt:
            #  eq: sum( Leistung(t,i) / nr_of_flows ) - sum(Leistung_max(i)) / nr_of_flows * On(t) <= 0
            absolute_maximum: Numeric = 0
            for variable, bounds in zip(self._defining_variables, self._defining_bounds, strict=False):
                eq_on_2.add_summand(variable, 1 / nr_of_defining_variables, time_indices)
                absolute_maximum += bounds[
                    1
                ]  # der maximale Nennwert reicht als Obergrenze hier aus. (immer noch math. günster als BigM)

            upper_bound = absolute_maximum / nr_of_defining_variables
            eq_on_2.add_summand(self.on, -1 * upper_bound, time_indices)

        if np.max(upper_bound) > CONFIG.modeling.BIG_BINARY_BOUND:
            logger.warning(
                f'In "{self.element.label_full}", a binary definition was created with a big upper bound '
                f'({np.max(upper_bound)}). This can lead to wrong results regarding the on and off variables. '
                f'Avoid this warning by reducing the size of {self.element.label_full} '
                f'(or the maximum_size of the corresponding InvestParameters). '
                f'If its a Component, you might need to adjust the sizes of all of its flows.'
            )

    def _add_off_constraints(self, system_model: SystemModel, time_indices: Union[list[int], range]):
        assert self.off is not None, f'Off variable of {self.element} must be defined to add constraints'
        # Definition var_off:
        # eq: var_on(t) + var_off(t) = 1
        eq_off = create_equation('var_off', self, eq_type='eq')
        eq_off.add_summand(self.off, 1, time_indices)
        eq_off.add_summand(self.on, 1, time_indices)
        eq_off.add_constant(1)

    def _get_duration_in_hours(
        self,
        variable_label: str,
        binary_variable: VariableTS,
        minimum_duration: Optional[TimeSeries],
        maximum_duration: Optional[TimeSeries],
        system_model: SystemModel,
        time_indices: Union[list[int], range],
    ) -> VariableTS:
        """
        creates duration variable and adds constraints to a time-series variable to enforce duration limits based on
        binary activity.
        The minimum duration in the last time step is not restricted.
        Previous values before t=0 are not recognised!

        Parameters:
            variable_label (str):
                Label for the duration variable to be created.
            binary_variable (VariableTS):
                Time-series binary variable (e.g., [0, 0, 1, 1, 1, 0, ...]) representing activity states.
            minimum_duration (Optional[TimeSeries]):
                Minimum duration the activity must remain active once started.
                If None, no minimum duration constraint is applied.
            maximum_duration (Optional[TimeSeries]):
                Maximum duration the activity can remain active.
                If None, the maximum duration is set to the total available time.
            system_model (SystemModel):
                The system model containing time step information.
            time_indices (Union[list[int], range]):
                List or range of indices to which to apply the constraints.

        Returns:
            VariableTS: The created duration variable representing consecutive active durations.

        Example:
            binary_variable: [0, 0, 1, 1, 1, 1, 0, 1, 1, 1, 0, ...]
            duration_in_hours: [0, 0, 1, 2, 3, 4, 0, 1, 2, 3, 0, ...] (only if dt_in_hours=1)

            Here, duration_in_hours increments while binary_variable is 1. Minimum and maximum durations
            can be enforced to constrain how long the activity remains active.

        Notes:
            - To count consecutive zeros instead of ones, use a transformed binary variable
              (e.g., `1 - binary_variable`).
            - Constraints ensure the duration variable properly resets or increments based on activity.

        Raises:
            AssertionError: If the binary_variable is None, indicating the duration constraints cannot be applied.

        """
        try:
            previous_duration: Skalar = self.get_consecutive_duration(binary_variable.previous_values,
                                                                    system_model.previous_dt_in_hours)
        except TypeError as e:
            raise TypeError(f'The consecutive_duration of "{variable_label}" could not be calculated. {e}')
        mega = system_model.dt_in_hours_total + previous_duration

        if maximum_duration is not None:
            first_step_max: Skalar = maximum_duration.active_data[0] if maximum_duration.is_array else maximum_duration.active_data
            if previous_duration + system_model.dt_in_hours[0] > first_step_max:
                logger.warning(f'The maximum duration of "{variable_label}" is set to {maximum_duration.active_data}h, '
                               f'but the consecutive_duration previous to this model is {previous_duration}h. '
                               f'This forces "{binary_variable.label} = 0" in the first time step '
                               f'(dt={system_model.dt_in_hours[0]}h)!')

        duration_in_hours = create_variable(
            variable_label,
            self,
            system_model.nr_of_time_steps,
            lower_bound=0,
<<<<<<< HEAD
            upper_bound=maximum_duration.active_data
            if maximum_duration is not None
            else system_model.dt_in_hours_total,
=======
            upper_bound=maximum_duration.active_data if maximum_duration is not None else mega,
            previous_values=previous_duration
>>>>>>> 51f5e9a6
        )
        label_prefix = duration_in_hours.label

        assert binary_variable is not None, f'Duration Variable of {self.element} must be defined to add constraints'
        # TODO: Einfachere Variante von Peter umsetzen!

        # 1) eq: duration(t) - On(t) * BIG <= 0
        constraint_1 = create_equation(f'{label_prefix}_constraint_1', self, eq_type='ineq')
        constraint_1.add_summand(duration_in_hours, 1)
        constraint_1.add_summand(binary_variable, -1 * mega)

        # 2a) eq: duration(t) - duration(t-1) <= dt(t)
        #    on(t)=1 -> duration(t) - duration(t-1) <= dt(t)
        #    on(t)=0 -> duration(t-1) >= negat. value
        constraint_2a = create_equation(f'{label_prefix}_constraint_2a', self, eq_type='ineq')
        constraint_2a.add_summand(duration_in_hours, 1, time_indices[1:])  # duration(t)
        constraint_2a.add_summand(duration_in_hours, -1, time_indices[0:-1])  # duration(t-1)
        constraint_2a.add_constant(system_model.dt_in_hours[1:])  # dt(t)

        # 2b) eq: dt(t) - BIG * ( 1-On(t) ) <= duration(t) - duration(t-1)
        # eq: -duration(t) + duration(t-1) + On(t) * BIG <= -dt(t) + BIG
        # with BIG = dt_in_hours_total.
        #   on(t)=1 -> duration(t)- duration(t-1) >= dt(t)
        #   on(t)=0 -> duration(t)- duration(t-1) >= negat. value

        constraint_2b = create_equation(f'{label_prefix}_constraint_2b', self, eq_type='ineq')
        constraint_2b.add_summand(duration_in_hours, -1, time_indices[1:])  # duration(t)
        constraint_2b.add_summand(duration_in_hours, 1, time_indices[0:-1])  # duration(t-1)
        constraint_2b.add_summand(binary_variable, mega, time_indices[1:])  # on(t)
        constraint_2b.add_constant(-1 * system_model.dt_in_hours[1:] + mega)  # dt(t)

        # 3) check minimum_duration before switchOff-step

        if minimum_duration is not None:
            # Note: switchOff-step is when: On(t) - On(t+1) == 1
            # Note: (last on-time period (with last timestep of period t=n) is not checked and can be shorter)
            # Note: (previous values before t=1 are not recognised!)
            # eq: duration(t) >= minimum_duration(t) * [On(t) - On(t+1)] for t=1..(n-1)
            # eq: -duration(t) + minimum_duration(t) * On(t) - minimum_duration(t) * On(t+1) <= 0
            if minimum_duration.is_scalar:
                minimum_duration_used = minimum_duration.active_data
            else:
                minimum_duration_used = minimum_duration.active_data[0:-1]  # only checked for t=1...(n-1)
            eq_min_duration = create_equation(f'{label_prefix}_minimum_duration', self, eq_type='ineq')
            eq_min_duration.add_summand(duration_in_hours, -1, time_indices[0:-1])  # -duration(t)
            eq_min_duration.add_summand(binary_variable, -1 * minimum_duration_used, time_indices[1:])  # - minimum_duration (t) * On(t+1)
            eq_min_duration.add_summand(binary_variable, minimum_duration_used, time_indices[0:-1])  # minimum_duration * On(t)

            first_step_min: Skalar = minimum_duration.active_data[0] if minimum_duration.is_array else minimum_duration.active_data
            if duration_in_hours.previous_values < first_step_min:
                # Force the first step to be = 1, if the minimum_duration is not reached in previous_values
                # Note: Only if the previous consecutive_duration is smaller than the minimum duration
                # eq: On(t=0) = 1
                eq_min_duration_inital = create_equation(f'{label_prefix}_minimum_duration_inital', self, eq_type='eq')
                eq_min_duration_inital.add_summand(binary_variable, 1, time_indices[0])
                eq_min_duration_inital.add_constant(1)

        # 4) first index:
        # eq: duration(t=0)= dt(0) * On(0)
        first_index = time_indices[0]  # only first element
        eq_first = create_equation(f'{label_prefix}_initial', self)
        eq_first.add_summand(duration_in_hours, 1, first_index)
        eq_first.add_summand(binary_variable,
                             -1 * (system_model.dt_in_hours[first_index] + duration_in_hours.previous_values),
                             first_index)

        return duration_in_hours

    def _add_switch_constraints(self, system_model: SystemModel):
        assert self.switch_on is not None, f'Switch On Variable of {self.element} must be defined to add constraints'
        assert self.switch_off is not None, f'Switch Off Variable of {self.element} must be defined to add constraints'
        assert self.nr_switch_on is not None, (
            f'Nr of Switch On Variable of {self.element} must be defined to add constraints'
        )
        assert self.on is not None, f'On Variable of {self.element} must be defined to add constraints'
        # % Schaltänderung aus On-Variable
        # % SwitchOn(t)-SwitchOff(t) = On(t)-On(t-1)
        eq_switch = create_equation('Switch', self)
        eq_switch.add_summand(self.switch_on, 1, system_model.indices[1:])  # SwitchOn(t)
        eq_switch.add_summand(self.switch_off, -1, system_model.indices[1:])  # SwitchOff(t)
        eq_switch.add_summand(self.on, -1, system_model.indices[1:])  # On(t)
        eq_switch.add_summand(self.on, +1, system_model.indices[0:-1])  # On(t-1)

        # Initital switch on
        # eq: SwitchOn(t=0)-SwitchOff(t=0) = On(t=0) - On(t=-1)
        eq_initial_switch = create_equation('Initial_Switch', self)
        eq_initial_switch.add_summand(self.switch_on, 1, indices_of_variable=0)  # SwitchOn(t=0)
        eq_initial_switch.add_summand(self.switch_off, -1, indices_of_variable=0)  # SwitchOff(t=0)
        eq_initial_switch.add_summand(self.on, -1, indices_of_variable=0)  # On(t=0)
        eq_initial_switch.add_constant(-1 * self.on.previous_values[-1])  # On(t-1)

        ## Entweder SwitchOff oder SwitchOn
        # eq: SwitchOn(t) + SwitchOff(t) <= 1.1
        eq_switch_on_or_off = create_equation('Switch_On_or_Off', self, eq_type='ineq')
        eq_switch_on_or_off.add_summand(self.switch_on, 1)
        eq_switch_on_or_off.add_summand(self.switch_off, 1)
        eq_switch_on_or_off.add_constant(1.1)

        ## Anzahl Starts:
        # eq: nrSwitchOn = sum(SwitchOn(t))
        eq_nr_switch_on = create_equation('NrSwitchOn', self)
        eq_nr_switch_on.add_summand(self.nr_switch_on, 1)
        eq_nr_switch_on.add_summand(self.switch_on, -1, as_sum=True)

    def _create_shares(self, system_model: SystemModel):
        # Anfahrkosten:
        effect_collection = system_model.effect_collection_model
        effects_per_switch_on = self._on_off_parameters.effects_per_switch_on
        if effects_per_switch_on != {}:
            effect_collection.add_share_to_operation(
                'switch_on_effects', self.element, effects_per_switch_on, 1, self.switch_on
            )

        # Betriebskosten:
        effects_per_running_hour = self._on_off_parameters.effects_per_running_hour
        if effects_per_running_hour != {}:
            effect_collection.add_share_to_operation(
                'running_hour_effects', self.element, effects_per_running_hour, system_model.dt_in_hours, self.on
            )

    def _previous_on_values(self, epsilon: float = 1e-5) -> np.ndarray:
<<<<<<< HEAD
        # Gather previous values, ignoring empty (None) entries
        previous_values_of_variables = np.array(
            [var.previous_values for var in self._defining_variables if var.previous_values is not None]
        )
        return np.where(np.all(np.isclose(previous_values_of_variables, 0, atol=epsilon), axis=0), 0, 1).reshape(
            -1
        )  # Allways as proper array
=======
        """
        Returns the previous 'on' states of defining variables as a binary array.

        Parameters:
        ----------
        epsilon : float, optional
            Tolerance for equality to determine "off" state, default is 1e-5.

        Returns:
        -------
        np.ndarray
            A binary array (0 and 1) indicating the previous on/off states of the variables.
            Returns `array([0])` if no previous values are available.
        """
        previous_values = [var.previous_values for var in self._defining_variables
                           if var.previous_values is not None]

        if not previous_values:
            return np.array([0])
        else:  # Convert to 2D-array and compute binary on/off states
            previous_values = np.array(previous_values)
            if previous_values.ndim > 1:
                return np.any(~np.isclose(previous_values, 0, atol=epsilon), axis=0).astype(int)
            else:
                return (~np.isclose(previous_values, 0, atol=epsilon)).astype(int)

    @classmethod
    def get_consecutive_duration(cls,
                                 binary_values: Union[int, np.ndarray],
                                 dt_in_hours: Union[int, float, np.ndarray]) -> Skalar:
        """
        Returns the current consecutive duration in hours, computed from binary values.
        If only one binary value is availlable, the last dt_in_hours is used.
        Of both binary_values and dt_in_hours are arrays, checks that the length of dt_in_hours has at least as
        many elements as the last  consecutive duration in binary_values.

        Parameters
        ----------
        binary_values : int, np.ndarray
            An int or 1D binary array containing only `0`s and `1`s.
        dt_in_hours : int, float, np.ndarray
            The duration of each time step in hours.

        Returns
        -------
        np.ndarray
            The duration of the binary variable in hours.

        Raises
        ------
        TypeError
            If the length of binary_values and dt_in_hours is not equal, but None is a scalar.
        """
        if np.isscalar(binary_values) and np.isscalar(dt_in_hours):
            return binary_values * dt_in_hours
        elif np.isscalar(binary_values) and not np.isscalar(dt_in_hours):
            return binary_values * dt_in_hours[-1]

        # Find the indexes where value=`0` in a 1D-array
        zero_indices = np.where(np.isclose(binary_values, 0, atol=CONFIG.modeling.EPSILON))[0]
        length_of_last_duration = zero_indices[-1] + 1 if zero_indices.size > 0 else len(binary_values)

        if not np.isscalar(binary_values) and np.isscalar(dt_in_hours):
            return np.sum(binary_values[-length_of_last_duration:] * dt_in_hours)

        elif not np.isscalar(binary_values) and not np.isscalar(dt_in_hours):
            if length_of_last_duration > len(dt_in_hours):   # check that lengths are compatible
                raise TypeError(f'When trying to calculate the consecutive duration, the length of the last duration '
                                f'({len(length_of_last_duration)}) is longer than the dt_in_hours ({len(dt_in_hours)}), '
                                f'as {binary_values=}')
            return np.sum(binary_values[-length_of_last_duration:] * dt_in_hours[-length_of_last_duration:])

        else:
            raise Exception(f'Unexpected state reached in function get_consecutive_duration(). binary_values={binary_values}; '
                            f'dt_in_hours={dt_in_hours}')
>>>>>>> 51f5e9a6


class SegmentModel(ElementModel):
    """Class for modeling a linear segment of one or more variables in parallel"""

    def __init__(
        self,
        element: Element,
        segment_index: Union[int, str],
        sample_points: Dict[Variable, Tuple[Union[Numeric, TimeSeries], Union[Numeric, TimeSeries]]],
        as_time_series: bool = True,
    ):
        super().__init__(element, f'Segment_{segment_index}')
        self.element = element
        self.in_segment: Optional[VariableTS] = None
        self.lambda0: Optional[VariableTS] = None
        self.lambda1: Optional[VariableTS] = None

        self._segment_index = segment_index
        self._as_time_series = as_time_series
        self.sample_points = sample_points

    def do_modeling(self, system_model: SystemModel):
        length = system_model.nr_of_time_steps if self._as_time_series else 1
        self.in_segment = create_variable('inSegment', self, length, is_binary=True)
        self.lambda0 = create_variable('lambda0', self, length, lower_bound=0, upper_bound=1)  # Wertebereich 0..1
        self.lambda1 = create_variable('lambda1', self, length, lower_bound=0, upper_bound=1)  # Wertebereich 0..1

        # eq: -aSegment.onSeg(t) + aSegment.lambda1(t) + aSegment.lambda2(t)  = 0
        equation = create_equation('inSegment', self)

        equation.add_summand(self.in_segment, -1)
        equation.add_summand(self.lambda0, 1)
        equation.add_summand(self.lambda1, 1)


class MultipleSegmentsModel(ElementModel):
    # TODO: Length...
    def __init__(
        self,
        element: Element,
        sample_points: Dict[Variable, List[Tuple[Numeric, Numeric]]],
        can_be_outside_segments: Optional[Union[bool, Variable]],
        as_time_series: bool = True,
        label: str = 'MultipleSegments',
    ):
        """
        can_be_outside_segments:    True -> Variable gets created;
                                    False or None -> No Variable gets_created;
                                    Variable -> the Variable gets used
        """
        super().__init__(element, label)
        self.element = element

        self.outside_segments: Optional[VariableTS] = None

        self._as_time_series = as_time_series
        self._can_be_outside_segments = can_be_outside_segments
        self._sample_points = sample_points
        self._segment_models: List[SegmentModel] = []

    def do_modeling(self, system_model: SystemModel):
        restructured_variables_with_segments: List[Dict[Variable, Tuple[Numeric, Numeric]]] = [
            {key: values[i] for key, values in self._sample_points.items()} for i in range(self._nr_of_segments)
        ]

        self._segment_models = [
            SegmentModel(self.element, i, sample_points, self._as_time_series)
            for i, sample_points in enumerate(restructured_variables_with_segments)
        ]

        self.sub_models.extend(self._segment_models)

        for segment_model in self._segment_models:
            segment_model.do_modeling(system_model)

        #  eq: - v(t) + (v_0_0 * lambda_0_0 + v_0_1 * lambda_0_1) + (v_1_0 * lambda_1_0 + v_1_1 * lambda_1_1) ... = 0
        #  -> v_0_0, v_0_1 = Stützstellen des Segments 0
        for variable in self._sample_points.keys():
            lambda_eq = create_equation(f'lambda_{variable.label}', self)
            lambda_eq.add_summand(variable, -1)
            for segment_model in self._segment_models:
                lambda_eq.add_summand(segment_model.lambda0, segment_model.sample_points[variable][0])
                lambda_eq.add_summand(segment_model.lambda1, segment_model.sample_points[variable][1])

        # a) eq: Segment1.onSeg(t) + Segment2.onSeg(t) + ... = 1                Aufenthalt nur in Segmenten erlaubt
        # b) eq: -On(t) + Segment1.onSeg(t) + Segment2.onSeg(t) + ... = 0       zusätzlich kann alles auch Null sein
        in_single_segment = create_equation('in_single_Segment', self)
        for segment_model in self._segment_models:
            in_single_segment.add_summand(segment_model.in_segment, 1)

        # a) or b) ?
        if isinstance(self._can_be_outside_segments, Variable):  # Use existing Variable
            self.outside_segments = self._can_be_outside_segments
            in_single_segment.add_summand(self.outside_segments, -1)
        elif self._can_be_outside_segments is True:  # Create Variable
            length = system_model.nr_of_time_steps if self._as_time_series else 1
            self.outside_segments = create_variable('outside_segments', self, length, is_binary=True)
            in_single_segment.add_summand(self.outside_segments, -1)
        else:  # Dont allow outside Segments
            in_single_segment.add_constant(1)

    @property
    def _nr_of_segments(self):
        return len(next(iter(self._sample_points.values())))


class ShareAllocationModel(ElementModel):
    def __init__(
        self,
        element: Element,
        label: str,
        shares_are_time_series: bool,
        total_max: Optional[Skalar] = None,
        total_min: Optional[Skalar] = None,
        max_per_hour: Optional[Numeric] = None,
        min_per_hour: Optional[Numeric] = None,
    ):
        super().__init__(element, label)
        if not shares_are_time_series:  # If the condition is True
            assert max_per_hour is None and min_per_hour is None, (
                'Both max_per_hour and min_per_hour cannot be used when shares_are_time_series is False'
            )
        self.element = element
        self.sum_TS: Optional[VariableTS] = None
        self.sum: Optional[Variable] = None
        self.shares: Dict[str, Variable] = {}

        self._eq_time_series: Optional[Equation] = None
        self._eq_sum: Optional[Equation] = None

        # Parameters
        self._shares_are_time_series = shares_are_time_series
        self._total_max = total_max
        self._total_min = total_min
        self._max_per_hour = max_per_hour
        self._min_per_hour = min_per_hour

    def do_modeling(self, system_model: SystemModel):
        self.sum = create_variable(
            f'{self.label}_sum', self, 1, lower_bound=self._total_min, upper_bound=self._total_max
        )
        # eq: sum = sum(share_i) # skalar
        self._eq_sum = create_equation(f'{self.label}_sum', self)
        self._eq_sum.add_summand(self.sum, -1)

        if self._shares_are_time_series:
            lb_ts = None if (self._min_per_hour is None) else np.multiply(self._min_per_hour, system_model.dt_in_hours)
            ub_ts = None if (self._max_per_hour is None) else np.multiply(self._max_per_hour, system_model.dt_in_hours)
            self.sum_TS = create_variable(
                f'{self.label}_sum_TS', self, system_model.nr_of_time_steps, lower_bound=lb_ts, upper_bound=ub_ts
            )

            # eq: sum_TS = sum(share_TS_i) # TS
            self._eq_time_series = create_equation(f'{self.label}_time_series', self)
            self._eq_time_series.add_summand(self.sum_TS, -1)

            # eq: sum = sum(sum_TS(t)) # additionaly to self.sum
            self._eq_sum.add_summand(self.sum_TS, 1, as_sum=True)

    def add_share(
        self,
        system_model: SystemModel,
        name_of_share: str,
        variable: Optional[Variable],
        factor: Numeric,
        share_as_sum: bool = False,
    ):
        """
        Adding a Share to a Share Allocation Model.
        """
        # TODO: accept only one factor or accept unlimited factors -> *factors

        # Check to which equation the share should be added
        if share_as_sum or not self._shares_are_time_series:
            target_eq = self._eq_sum
        else:
            target_eq = self._eq_time_series

        new_share = SingleShareModel(self.element, name_of_share, variable, factor, share_as_sum)
        target_eq.add_summand(new_share.single_share, 1)

        self.sub_models.append(new_share)
        assert new_share.label not in self.shares, (
            f'A Share with the label {new_share.label} was already present in {self.label}'
        )
        self.shares[new_share.label] = new_share.single_share

    def results(self):
        return {
            **{variable.label_short: variable.result for variable in self.variables.values()},
            **{'Shares': {variable.label_short: variable.result for variable in self.shares.values()}},
        }


class SingleShareModel(ElementModel):
    """Holds a Variable and an Equation. Summands can be added to the Equation. Used to publish Shares"""

    def __init__(self, element: Element, name: str, variable: Optional[Variable], factor: Numeric, share_as_sum: bool):
        super().__init__(element, name)
        if variable is not None:
            assert not (variable.length == 1 and share_as_sum), 'A Variable with the length 1 cannot be summed up!'

        if (
            share_as_sum
            or (variable is not None and variable.length == 1)
            or (variable is None and np.isscalar(factor))
        ):
            self.single_share = Variable(self.label_full, 1, self.label)
        elif variable is not None:
            self.single_share = VariableTS(self.label_full, variable.length, self.label)
        else:
            raise Exception('This case is not yet covered for a SingleShareModel')

        self.add_variables(self.single_share)
        self.single_equation = create_equation(self.label_full, self)
        self.single_equation.add_summand(self.single_share, -1)

        if variable is None:
            self.single_equation.add_constant(-1 * np.sum(factor) if share_as_sum else -1 * factor)
        else:
            self.single_equation.add_summand(variable, factor, as_sum=share_as_sum)


class SegmentedSharesModel(ElementModel):
    # TODO: Length...
    def __init__(
        self,
        element: Element,
        variable_segments: Tuple[Variable, List[Tuple[Skalar, Skalar]]],
        share_segments: Dict['Effect', List[Tuple[Skalar, Skalar]]],
        can_be_outside_segments: Optional[Union[bool, Variable]],
        label: str = 'SegmentedShares',
    ):
        super().__init__(element, label)
        assert len(variable_segments[1]) == len(list(share_segments.values())[0]), (
            'Segment length of variable_segments and share_segments must be equal'
        )
        self.element: Element
        self._can_be_outside_segments = can_be_outside_segments
        self._variable_segments = variable_segments
        self._share_segments = share_segments
        self._shares: Optional[Dict['Effect', SingleShareModel]] = None
        self._segments_model: Optional[MultipleSegmentsModel] = None
        self._as_tme_series: bool = isinstance(self._variable_segments[0], VariableTS)

    def do_modeling(self, system_model: SystemModel):
        length = system_model.nr_of_time_steps if self._as_tme_series else 1
        self._shares = {
            effect: create_variable(f'{effect.label}_segmented', self, length) for effect in self._share_segments
        }

        segments: Dict[Variable, List[Tuple[Skalar, Skalar]]] = {
            **{self._shares[effect]: segment for effect, segment in self._share_segments.items()},
            **{self._variable_segments[0]: self._variable_segments[1]},
        }

        self._segments_model = MultipleSegmentsModel(
            self.element,
            segments,
            can_be_outside_segments=self._can_be_outside_segments,
            as_time_series=self._as_tme_series,
        )
        self._segments_model.do_modeling(system_model)
        self.sub_models.append(self._segments_model)

        # Shares
        effect_collection = system_model.effect_collection_model
        for effect, variable in self._shares.items():
            if self._as_tme_series:
                effect_collection.add_share_to_operation(
                    name='segmented_effects',
                    element=self.element,
                    effect_values={effect: 1},
                    factor=1,
                    variable=variable,
                )
            else:
                effect_collection.add_share_to_invest(
                    name='segmented_effects',
                    element=self.element,
                    effect_values={effect: 1},
                    factor=1,
                    variable=variable,
                )


class PreventSimultaneousUsageModel(ElementModel):
    """
    Prevents multiple Multiple Binary variables from being 1 at the same time

    Only 'classic type is modeled for now (# "classic" -> alle Flows brauchen Binärvariable:)
    In 'new', the binary Variables need to be forced beforehand, which is not that straight forward... --> TODO maybe


    # "new":
    # eq: flow_1.on(t) + flow_2.on(t) + .. + flow_i.val(t)/flow_i.max <= 1 (1 Flow ohne Binärvariable!)

    # Anmerkung: Patrick Schönfeld (oemof, custom/link.py) macht bei 2 Flows ohne Binärvariable dies:
    # 1)	bin + flow1/flow1_max <= 1
    # 2)	bin - flow2/flow2_max >= 0
    # 3)    geht nur, wenn alle flow.min >= 0
    # --> könnte man auch umsetzen (statt force_on_variable() für die Flows, aber sollte aufs selbe wie "new" kommen)
    """

    def __init__(self, element: Element, variables: List[VariableTS], label: str = 'PreventSimultaneousUsage'):
        super().__init__(element, label)
        self._variables = variables
        assert len(self._variables) >= 2, f'Model {self.__class__.__name__} must get at least two variables'
        for variable in self._variables:  # classic
            assert variable.is_binary, f'Variable {variable} must be binary for use in {self.__class__.__name__}'

    def do_modeling(self, system_model: SystemModel):
        # eq: sum(flow_i.on(t)) <= 1.1 (1 wird etwas größer gewählt wg. Binärvariablengenauigkeit)
        eq = create_equation('prevent_simultaneous_use', self, eq_type='ineq')
        for variable in self._variables:
            eq.add_summand(variable, 1)
        eq.add_constant(1.1)<|MERGE_RESOLUTION|>--- conflicted
+++ resolved
@@ -406,14 +406,8 @@
             self,
             system_model.nr_of_time_steps,
             lower_bound=0,
-<<<<<<< HEAD
-            upper_bound=maximum_duration.active_data
-            if maximum_duration is not None
-            else system_model.dt_in_hours_total,
-=======
             upper_bound=maximum_duration.active_data if maximum_duration is not None else mega,
             previous_values=previous_duration
->>>>>>> 51f5e9a6
         )
         label_prefix = duration_in_hours.label
 
@@ -535,15 +529,6 @@
             )
 
     def _previous_on_values(self, epsilon: float = 1e-5) -> np.ndarray:
-<<<<<<< HEAD
-        # Gather previous values, ignoring empty (None) entries
-        previous_values_of_variables = np.array(
-            [var.previous_values for var in self._defining_variables if var.previous_values is not None]
-        )
-        return np.where(np.all(np.isclose(previous_values_of_variables, 0, atol=epsilon), axis=0), 0, 1).reshape(
-            -1
-        )  # Allways as proper array
-=======
         """
         Returns the previous 'on' states of defining variables as a binary array.
 
@@ -619,7 +604,6 @@
         else:
             raise Exception(f'Unexpected state reached in function get_consecutive_duration(). binary_values={binary_values}; '
                             f'dt_in_hours={dt_in_hours}')
->>>>>>> 51f5e9a6
 
 
 class SegmentModel(ElementModel):
