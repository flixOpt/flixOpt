"""
This module contains the Results functionality of the flixOpt framework.
It provides high level functions to analyze the results of a calculation.
It leverages the plotting.py module to plot the results.
The results can also be analyzed without this module, as the results are stored in a widely supported format.
"""

import datetime
import json
import logging
import os
import pathlib
import timeit
import zipfile
from typing import TYPE_CHECKING, Dict, List, Literal, Optional, Tuple, Union

import numpy as np
import pandas as pd
import plotly
import yaml

from flixOpt import plotting, utils

if TYPE_CHECKING:
    import matplotlib.pyplot as plt
    import plotly.graph_objects as go
    import pyvis

logger = logging.getLogger('flixOpt')


class ElementResults:
    def __init__(self, infos: Dict, results: Dict):
        self.all_infos = infos
        self.all_results = results
        self.label = self.all_infos['label']

    def __repr__(self):
        return f'{self.__class__.__name__}({self.label})'

    @property
    def variables_flat(self) -> Dict[str, Union[int, float, np.ndarray]]:
        return flatten_dict(self.all_results)


class CalculationResults:
    def __init__(self, calculation_name: str, folder: str) -> None:
        self.name = calculation_name
        self.folder = pathlib.Path(folder)
<<<<<<< HEAD
        self._paths = {
            'infos': (self.folder / f'{calculation_name}_infos.yaml').resolve().as_posix(),
            'zip': (self.folder / f'{calculation_name}_data.zip').resolve().as_posix(),
            'data': (self.folder / f'{calculation_name}_data.json').resolve().as_posix(),
            'results': (self.folder / f'{calculation_name}_results.json').resolve().as_posix(),
        }
=======
        self._path_infos = self.folder / f'{calculation_name}_infos.yaml'
        self._path_data = self.folder / f'{calculation_name}_data.json'
        self._path_results = self.folder / f'{calculation_name}_results.json'
>>>>>>> c5d7766f

        start_time = timeit.default_timer()
        with open(self._paths['infos'], 'rb') as f:
            self.calculation_infos: Dict = yaml.safe_load(f)
        logger.info(f'Loading Calculation Infos from .yaml took {(timeit.default_timer() - start_time):>8.2f} seconds')

        if not os.path.exists(self._paths['zip']):
            logger.warning(
                f'No .zip file found for calculation "{calculation_name}". Trying to load results from '
                f'.json files instead. Using a .zip was newly introduced to flixOpt in "v1.1.0".'
            )
            start_time = timeit.default_timer()
            with open(self._paths['results'], 'rb') as f:
                self.all_results: Dict = json.load(f)
            self.all_results = utils.convert_numeric_lists_to_arrays(self.all_results)
            logger.info(f'Loading results from .json took {(timeit.default_timer() - start_time):>8.2f} seconds')

            start_time = timeit.default_timer()
            with open(self._paths['data'], 'rb') as f:
                self.all_data: Dict = json.load(f)
            self.all_data = utils.convert_numeric_lists_to_arrays(self.all_data)
            logger.info(f'Loading data from .json took {(timeit.default_timer() - start_time):>8.2f} seconds')
        else:
            start_time = timeit.default_timer()
            with zipfile.ZipFile(self._paths['zip'], 'r') as zipf:
                with zipf.open('results.json', 'r') as f:
                    self.all_results: Dict = json.load(f)
                with zipf.open('data.json', 'r') as f:
                    self.all_data: Dict = json.load(f)
            self.all_results = utils.convert_numeric_lists_to_arrays(self.all_results)
            self.all_data = utils.convert_numeric_lists_to_arrays(self.all_data)
            logger.info(f'Loading data from .json took {(timeit.default_timer() - start_time):>8.2f} seconds')

        self.component_results: Dict[str, ComponentResults] = {}
        self.effect_results: Dict[str, EffectResults] = {}
        self.bus_results: Dict[str, BusResults] = {}

        self.time_with_end = np.array(
            [datetime.datetime.fromisoformat(date) for date in self.all_results['Time']]
        ).astype('datetime64')
        self.time = self.time_with_end[:-1]
        self.time_intervals_in_hours = np.array(self.all_results['Time intervals in hours'])

        self._construct_component_results()
        self._construct_bus_results()
        self._construct_effect_results()

    def _construct_component_results(self):
        comp_results = self.all_results['Components']
        comp_infos = self.all_data['Components']
        if not comp_results.keys() == comp_infos.keys():
            logger.warning(f'Missing Component or mismatched keys: {comp_results.keys() ^ comp_infos.keys()}')

        for key in comp_results.keys():
            infos, results = comp_infos.get(key, {}), comp_results.get(key, {})
            res = ComponentResults(infos, results)
            self.component_results[res.label] = res

    def _construct_effect_results(self):
        effect_results = self.all_results['Effects']
        effect_infos = self.all_data['Effects']
        effect_infos['penalty'] = {'label': 'Penalty'}
        if not effect_results.keys() == effect_infos.keys():
            logger.warning(f'Missing Effect or mismatched keys: {effect_results.keys() ^ effect_infos.keys()}')

        for key in effect_results.keys():
            infos, results = effect_infos.get(key, {}), effect_results.get(key, {})
            res = EffectResults(infos, results)
            self.effect_results[res.label] = res

    def _construct_bus_results(self):
        """This has to be called after _construct_component_results(), as its using the Flows from the Components"""
        bus_results = self.all_results['Buses']
        bus_infos = self.all_data['Buses']
        if not bus_results.keys() == bus_infos.keys():
            logger.warning(f'Missing Bus or mismatched keys: {bus_results.keys() ^ bus_infos.keys()}')

        for bus_label in bus_results.keys():
            infos, results = bus_infos.get(bus_label, {}), bus_results.get(bus_label, {})
            inputs = [
                flow
                for flow in self.flow_results().values()
                if bus_label == flow.bus_label and not flow.is_input_in_component
            ]
            outputs = [
                flow
                for flow in self.flow_results().values()
                if bus_label == flow.bus_label and flow.is_input_in_component
            ]
            res = BusResults(infos, results, inputs, outputs)
            self.bus_results[res.label] = res

    def flow_results(self) -> Dict[str, 'FlowResults']:
        return {
            flow.label_full: flow for comp in self.component_results.values() for flow in comp.inputs + comp.outputs
        }

    def to_dataframe(
        self,
        label: str,
        variable_name: str = 'flow_rate',
        input_factor: Optional[Literal[1, -1]] = -1,
        output_factor: Optional[Literal[1, -1]] = 1,
        threshold: Optional[float] = 1e-5,
        with_last_time_step: bool = True,
    ) -> pd.DataFrame:
        """
        Convert results of a specified element to a DataFrame.

        Parameters
        ----------
        label : str
            The label of the element (Component, Bus, or Flow) to retrieve data for.
        variable_name : str, default='flow_rate'
            The name of the variable to extract from the element's data.
        input_factor : Optional[Literal[1, -1]], default=-1
            Factor to apply to input values.
        output_factor : Optional[Literal[1, -1]], default=1
            Factor to apply to output values.
        threshold : Optional[float], default=1e-5
            Minimum absolute value for data inclusion in the DataFrame.
        with_last_time_step : bool, default=True
            Whether to include the last time step in the DataFrame index.

        Returns
        -------
        pd.DataFrame
            A DataFrame containing the specified variable's data with a datetime index.
            Dataframe is empty (no index), if no values are left after filtering.

        Raises
        ------
        ValueError
            If no data is found for the specified variable.
        """

        comp_or_bus = {**self.component_results, **self.bus_results}.get(label, None)
        flow = self.flow_results().get(label, None)

        if comp_or_bus is not None and flow is not None:
            raise Exception(f'{label=} matches both a Flow and a Component/Bus. That is an internal Error!')
        elif comp_or_bus is not None:
            df = comp_or_bus.to_dataframe(variable_name, input_factor, output_factor)
        elif flow is not None:
            df = flow.to_dataframe(variable_name)
        else:
            raise ValueError(f'No Element found with {label=}')

        if threshold is not None:
            df = df.loc[:, ((df > threshold) | (df < -1 * threshold)).any()]  # Check if any value exceeds the threshold
        if df.empty:  # If no values are left, return an empty DataFrame
            return df

        if with_last_time_step:
            if len(df) == len(self.time):
                df.loc[len(df)] = df.iloc[-1]
            df.index = self.time_with_end
        elif len(df) == len(self.time_with_end):
            df.index = self.time_with_end
        else:
            df.index = self.time

        return df

    def plot_operation(
        self,
        label: str,
        mode: Literal['bar', 'line', 'area', 'heatmap'] = 'area',
        variable_name: str = 'flow_rate',
        heatmap_periods: Literal['YS', 'MS', 'W', 'D', 'h', '15min', 'min'] = 'D',
        heatmap_steps_per_period: Literal['W', 'D', 'h', '15min', 'min'] = 'h',
        colors: Union[str, List[str]] = 'viridis',
        engine: Literal['plotly', 'matplotlib'] = 'plotly',
        invert: bool = True,
        show: bool = True,
        save: bool = False,
        path: Union[str, pathlib.Path, Literal['auto']] = 'auto',
    ) -> Union['go.Figure', Tuple['plt.Figure', 'plt.Axes']]:
        """
        Plots the operation results for a specified Element using the chosen plotting engine and mode.

        Parameters
        ----------
        label : str
            The label of the element to plot (e.g., a component or bus).
        mode : {'bar', 'line', 'area', 'heatmap'}, default='area'
            The type of plot to generate.
        variable_name : str, default='flow_rate'
            The variable to plot from the element's data.
        heatmap_periods : {'YS', 'MS', 'W', 'D', 'h', '15min', 'min'}, default='D'
            The period for heatmap plotting.
        heatmap_steps_per_period : {'W', 'D', 'h', '15min', 'min'}, default='h'
            The steps per period for heatmap plotting.
        colors : str or List[str], default='viridis'
            The colors or colorscale to use for the plot.
        engine : {'plotly', 'matplotlib'}, default='plotly'
            The plotting engine to use.
        invert : bool, default=False
            Whether to invert the input and output factors.
        show : bool, default=True
            Whether to display the plot immediately. (This includes saving the plot to file when engine='plotly')
        save : bool, default=False
            Whether to save the plot to a file.
        path : Union[str, pathlib.Path, Literal['auto']], default='auto'
            The path to save the plot to. If 'auto', the plot is saved to an automatically named file.

        Returns
        -------
        Union[go.Figure, Tuple[plt.Figure, plt.Axes]]
            The generated plot object, either a Plotly figure or a Matplotlib figure and axes.

        Raises
        ------
        ValueError
            If an invalid engine or color configuration is provided for heatmap mode.
        """

        if mode == 'heatmap' and not np.all(self.time_intervals_in_hours == self.time_intervals_in_hours[0]):
            logger.warning(
                'Heat map plotting with irregular time intervals in time series can lead to unwanted effects'
            )
        if mode == 'heatmap' and not isinstance(colors, str):
            raise ValueError(
                f'For a heatmap, you need to pass the colors as a valid name of a colormap, not {colors=}.'
                f'Try "Turbo", "Hot", or "Viridis" instead.'
            )

        title = f'{variable_name.replace("_", " ").title()} of {label}'
        if path == 'auto':
            file_suffix = 'html' if engine == 'plotly' else 'png'
            if mode == 'heatmap':
                path = self.folder / f'{title} ({mode} {heatmap_periods}-{heatmap_steps_per_period}).{file_suffix}'
            else:
                path = self.folder / f'{title} ({mode}).{file_suffix}'

        data = self.to_dataframe(
            label, variable_name, input_factor=-1 if not invert else 1, output_factor=1 if not invert else -1
        )
        if mode == 'heatmap':
            heatmap_data = plotting.heat_map_data_from_df(data, heatmap_periods, heatmap_steps_per_period, 'ffill')

        if engine == 'plotly':
            if mode == 'heatmap':
                return plotting.heat_map_plotly(
                    heatmap_data, title=title, color_map=colors, show=show, save=save, path=path
                )
            else:
                return plotting.with_plotly(
                    data=data, mode=mode, show=show, title=title, colors=colors, save=save, path=path
                )

        elif engine == 'matplotlib':
            if mode == 'heatmap':
                return plotting.heat_map_matplotlib(
                    heatmap_data, color_map=colors, show=show, path=path if save else None
                )
            else:
                return plotting.with_matplotlib(
                    data=data, mode=mode, colors=colors, show=show, path=path if save else None
                )
        else:
            raise ValueError(f'Unknown Engine: {engine=}')

    def plot_storage(
        self,
        label: str,
        variable_name: str = 'flow_rate',
        mode: Literal['bar', 'line', 'area'] = 'area',
        colors: Union[str, List[str]] = 'viridis',
        invert: bool = True,
        show: bool = True,
        save: bool = False,
        path: Union[str, pathlib.Path, Literal['auto']] = 'auto',
    ):
        """
        Plots the storage operation results for a specified Storage Element, including its charge state.

        Parameters
        ----------
        label : str
            The label of the Storage to plot
        variable_name : str, default='flow_rate'
            The variable to plot from the element's data.
        mode : {'bar', 'line', 'area'}, default='area'
            The type of plot to generate.
        colors : str or List[str], default='viridis'
            The colors or colorscale to use for the plot.
        invert : bool, default=True
            Whether to invert the input and output factors.
        show : bool, default=True
            Whether to display the plot immediately. (This includes saving the plot to file when engine='plotly')
        save : bool, default=False
            Whether to save the plot to a file.
        path : Union[str, pathlib.Path, Literal['auto']], default='auto'
            The path to save the plot to. If 'auto', the plot is saved to an automatically named file.

        Returns
        -------
        plotly.graph_objs.Figure
            The generated Plotly figure object with the storage operation plot.
        """
        fig = self.plot_operation(
            label, mode, variable_name, invert=invert, engine='plotly', show=False, colors=colors, save=False
        )
        fig.add_trace(
            plotly.graph_objs.Scatter(
                x=self.time_with_end,
                y={**self.component_results, **self.bus_results}[label].variables['charge_state'],
                mode='lines',
                name='Charge State',
            )
        )

        title = f'{variable_name.replace("_", " ").title()} and Charge State of {label}'
        fig.update_layout(title=title)

        if path == 'auto':
            path = self.folder / f'{title} ({mode}).html'
            path = path.as_posix()
        if show:
            plotly.offline.plot(fig, filename=path)
        elif save:  # If show, the file is saved anyway
            fig.write_html(path)

        return fig

    def visualize_network(
        self,
        path: Union[bool, str, pathlib.Path] = 'results/network.html',
        controls: Union[
            bool,
            List[
                Literal['nodes', 'edges', 'layout', 'interaction', 'manipulation', 'physics', 'selection', 'renderer']
            ],
        ] = True,
        show: bool = True,
    ) -> Optional['pyvis.network.Network']:
        """
        Visualizes the network structure of a FlowSystem using PyVis, saving it as an interactive HTML file.

        Parameters
        ----------
        path : Union[bool, str, pathlib.Path], default='results/network.html'
            Path to save the HTML visualization. If False, the visualization is created but not saved.
        controls : Union[bool, List[str]], default=True
            UI controls to add to the visualization. True enables all available controls, or specify a list of controls.
        show : bool, default=True
            Whether to open the visualization in the web browser.

        Returns
        -------
        Optional[pyvis.network.Network]
            The Network instance representing the visualization, or None if pyvis is not installed.

        Notes
        -----
        This function requires pyvis. If not installed, the function prints a warning and returns None.
        Nodes are styled based on type (e.g., circles for buses, boxes for components) and annotated with node information.
        """
        from . import plotting

        return plotting.visualize_network(
            self.calculation_infos['Network']['Nodes'], self.calculation_infos['Network']['Edges'], path, controls, show
        )


class FlowResults(ElementResults):
    def __init__(self, infos: Dict, results: Dict, label_of_component: str) -> None:
        super().__init__(infos, results)
        self.is_input_in_component = self.all_infos['is_input_in_component']
        self.component_label = label_of_component
        self.bus_label = self.all_infos['bus']['label']
        self.label_full = f'{label_of_component}__{self.label}'
        self.variables = self.all_results

    def to_dataframe(self, variable_name: str = 'flow_rate') -> pd.DataFrame:
        return pd.DataFrame({variable_name: self.variables[variable_name]})


class ComponentResults(ElementResults):
    def __init__(self, infos: Dict, results: Dict):
        super().__init__(infos, results)
        inputs, outputs = self._create_flow_results()
        self.inputs: List[FlowResults] = inputs
        self.outputs: List[FlowResults] = outputs
        self.variables = {key: val for key, val in self.all_results.items() if key not in self.inputs + self.outputs}

    def _create_flow_results(self) -> Tuple[List[FlowResults], List[FlowResults]]:
        flow_infos = {flow['label']: flow for flow in self.all_infos['inputs'] + self.all_infos['outputs']}
        flow_results = {flow_info['label']: self.all_results[flow_info['label']] for flow_info in flow_infos.values()}
        flows = [
            FlowResults(flow_info, flow_result, self.label)
            for flow_info, flow_result in zip(flow_infos.values(), flow_results.values(), strict=False)
        ]
        inputs = [flow for flow in flows if flow.is_input_in_component]
        outputs = [flow for flow in flows if not flow.is_input_in_component]
        return inputs, outputs

    def to_dataframe(
        self,
        variable_name: str = 'flow_rate',
        input_factor: Optional[Literal[1, -1]] = -1,
        output_factor: Optional[Literal[1, -1]] = 1,
    ) -> pd.DataFrame:
        inputs, outputs = {}, {}
        if input_factor is not None:
            inputs = {flow.label_full: (flow.variables[variable_name] * input_factor) for flow in self.inputs}
        if output_factor is not None:
            outputs = {flow.label_full: flow.variables[variable_name] * output_factor for flow in self.outputs}

        return pd.DataFrame(data={**inputs, **outputs})


class BusResults(ElementResults):
    def __init__(self, infos: Dict, results: Dict, inputs: List[FlowResults], outputs: List[FlowResults]):
        super().__init__(infos, results)
        self.inputs = inputs
        self.outputs = outputs
        self.variables = {key: val for key, val in self.all_results.items() if key not in self.inputs + self.outputs}

    def to_dataframe(
        self,
        variable_name: str = 'flow_rate',
        input_factor: Optional[Literal[1, -1]] = -1,
        output_factor: Optional[Literal[1, -1]] = 1,
    ) -> pd.DataFrame:
        inputs, outputs = {}, {}
        if input_factor is not None:
            inputs = {flow.label_full: (flow.variables[variable_name] * input_factor) for flow in self.inputs}
            if 'excess_input' in self.variables:
                inputs['Excess Input'] = self.variables['excess_input'] * input_factor
        if output_factor is not None:
            outputs = {flow.label_full: flow.variables[variable_name] * output_factor for flow in self.outputs}
            if 'excess_output' in self.variables:
                outputs['Excess Output'] = self.variables['excess_output'] * output_factor

        return pd.DataFrame(data={**inputs, **outputs})


class EffectResults(ElementResults):
    pass


def extract_single_result(
    results_data: dict[str, Dict[str, Union[int, float, np.ndarray, dict]]], keys: List[str]
) -> Optional[Union[int, float, np.ndarray]]:
    """Goes through a nested dictionary with the given keys. Returns the value if found. Else returns None"""
    for key in keys:
        if isinstance(results_data, dict):
            results_data = results_data.get(key, None)
        else:
            return None
    return results_data


def extract_results(
    results_data: dict[str, Dict[str, Union[int, float, np.ndarray, dict]]], keys: List[str], keep_none: bool = False
) -> Dict[str, Union[int, float, np.ndarray]]:
    """For each item in a dictionary, goes through its sub dictionaries.
    Returns the value if found. Else returns None. If specified, removes all None values
    """
    data = {kind: extract_single_result(results_data.get(kind, {}), keys) for kind in results_data.keys()}
    if keep_none:
        return data
    else:
        return {key: value for key, value in data.items() if value is not None}


def flatten_dict(d, parent_key='', sep='__'):
    """
    Recursively flattens a nested dictionary.

    Parameters:
        d (dict): The dictionary to flatten.
        parent_key (str): The base key for the current recursion level.
        sep (str): The separator to use when concatenating keys.

    Returns:
        dict: A flattened dictionary.
    """
    items = []
    for k, v in d.items():
        new_key = f'{parent_key}{sep}{k}' if parent_key else k  # Combine parent key and current key
        if isinstance(v, dict):  # If the value is a nested dictionary, recurse
            items.extend(flatten_dict(v, new_key, sep=sep).items())
        else:  # Otherwise, just add the key-value pair
            if new_key not in items:
                items.append((new_key, v))
            else:
                for i in range(100000):
                    new_key = f'{new_key}_#{i}'
                    if new_key not in items:
                        items.append((new_key, v))
                        break
    return dict(items)


if __name__ == '__main__':
    results = CalculationResults(
        'Sim1', '/Users/felix/Documents/Dokumente - eigene/Neuer Ordner/flixOpt-Fork/examples/Ex02_complex/results'
    )

    results.to_dataframe('Kessel')
    results.plot_flow_rate('Kessel__Q_fu', 'heatmap')
    plotting.heat_map_plotly(
        plotting.heat_map_data_from_df(
            pd.DataFrame(results.component_results['Speicher'].variables['charge_state'], index=results.time_with_end),
            periods='D',
            steps_per_period='15min',
        )
    )

    results.plot_operation('Fernwärme', 'area', engine='plotly')
    fig = results.plot_operation('Fernwärme', 'area', engine='plotly')
    fig = plotting.with_plotly(results.to_dataframe('Wärmelast'), 'line', fig=fig)
    import plotly.offline

    plotly.offline.plot(fig)

    extract_results(results.all_results['Components'], ['Q_th', 'flow_rate'])
    extract_single_result(results.all_results['Components'], ['Kessel', 'Q_th', 'flow_rate'])

    fig = plotting.with_plotly(
        pd.DataFrame(extract_results(results.all_results['Components'], ['OnOff', 'on']), index=results.time),
        mode='bar',
    )
    fig.update_layout(barmode='group', bargap=0.2, bargroupgap=0.1)
    plotly.offline.plot(fig)<|MERGE_RESOLUTION|>--- conflicted
+++ resolved
@@ -47,18 +47,12 @@
     def __init__(self, calculation_name: str, folder: str) -> None:
         self.name = calculation_name
         self.folder = pathlib.Path(folder)
-<<<<<<< HEAD
         self._paths = {
-            'infos': (self.folder / f'{calculation_name}_infos.yaml').resolve().as_posix(),
-            'zip': (self.folder / f'{calculation_name}_data.zip').resolve().as_posix(),
-            'data': (self.folder / f'{calculation_name}_data.json').resolve().as_posix(),
-            'results': (self.folder / f'{calculation_name}_results.json').resolve().as_posix(),
+            'infos': self.folder / f'{calculation_name}_infos.yaml',
+            'zip': self.folder / f'{calculation_name}_data.zip',
+            'data': self.folder / f'{calculation_name}_data.json',
+            'results': self.folder / f'{calculation_name}_results.json',
         }
-=======
-        self._path_infos = self.folder / f'{calculation_name}_infos.yaml'
-        self._path_data = self.folder / f'{calculation_name}_data.json'
-        self._path_results = self.folder / f'{calculation_name}_results.json'
->>>>>>> c5d7766f
 
         start_time = timeit.default_timer()
         with open(self._paths['infos'], 'rb') as f:
